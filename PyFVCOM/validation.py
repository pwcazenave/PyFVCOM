--- conflicted
+++ resolved
@@ -490,7 +490,6 @@
 
         elif self.mode == 'elements':
             if self.horizontal_match == 'nearest':
-<<<<<<< HEAD
                 self.chosen_mod_nodes = np.squeeze(
                     np.asarray([self.fvcom_data.closest_element(this_ll) for this_ll in self.chosen_obs_ll]))[:,
                                         np.newaxis]
@@ -498,10 +497,6 @@
 
                 # self.chosen_mod_nodes = self.fvcom_data.closest_element(self.chosen_obs_ll)
                 # self.chosen_mod_nodes_weights = np.ones(len(self.chosen_mod_nodes))
-=======
-                self.chosen_mod_nodes = self.fvcom_data.closest_element(self.chosen_obs_ll)
-                self.chosen_mod_nodes_weights = np.ones(len(self.chosen_mod_nodes))
->>>>>>> 1ebe8666
             elif self.horizontal_match == 'interp':
                 chosen_mod_nodes = []
                 chosen_mod_nodes_weights = [] 
@@ -555,17 +550,11 @@
             self.mod_h = self.fvcom_data.data.zeta_centre + self.grid.h_center
             self.mod_depths = self.mod_h[:,np.newaxis, :]*self.fvcom_data.grid.siglay_center[np.newaxis, :,:]
 
-<<<<<<< HEAD
         interp_deps = []
         for i in np.arange(0,len(self.chosen_mod_times)):
             unweight = np.sum(self.mod_depths[:,:,self.chosen_mod_nodes[i,...]]*self.chosen_mod_nodes_weights[i,...], axis=-1)[self.chosen_mod_times[i,...],:]
             interp_deps.append(np.sum(unweight*np.tile(self.chosen_mod_times_weights[i,:,np.newaxis],[1,unweight.shape[1]]), axis=0))
         self.mod_obs_depths = np.asarray(interp_deps)
-=======
-        self.mod_obs_depths_all_t = np.sum(self.mod_depths[:,:,self.chosen_mod_nodes]*self.chosen_mod_nodes_weights[np.newaxis, np.newaxis,:], axis=-1)
-        self.mod_obs_depths = np.diagonal(np.squeeze(self.mod_obs_depths_all_t[self.chosen_mod_times,:]))
-        
->>>>>>> 1ebe8666
         if self.vertical_match == 'nearest':
             self.chosen_mod_depths = np.asarray([np.argmin(np.abs(this_mod_obs_dep - this_dep)) for this_mod_obs_dep, this_dep in zip(self.mod_obs_depths, self.obs_data.grid.depth[self.chosen_obs])])[:,np.newaxis]
             self.chosen_mod_depths_weights = np.ones(self.chosen_mod_depths.shape)
@@ -617,15 +606,8 @@
             chosen_time = np.sum(chosen_horiz[self.chosen_mod_times,:] * self.chosen_mod_times_weights[:, np.newaxis, np.newaxis], axis=1)
 
             # Then by depth
-<<<<<<< HEAD
             chosen_depth = np.asarray([np.sum(chosen_time[i,self.chosen_mod_depths[i,:]] * self.chosen_mod_depths_weights[i,:] , axis=0) for i in np.arange(0, len(self.chosen_mod_times))])
             del chosen_time
-=======
-            chosen_depth = np.sum(chosen_time[:, self.chosen_mod_depths, :] * self.chosen_mod_depths_weights[np.newaxis,:,np.newaxis], axis=2)
-            
-            chosen = chosen_depth.diagonal().diagonal()
- 
->>>>>>> 1ebe8666
             obs_data = getattr(self.obs_data.data, this_var)[self.chosen_obs]
             if delete_var:
                 delattr(self.fvcom_data.data, this_var)
