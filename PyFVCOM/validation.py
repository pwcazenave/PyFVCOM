--- conflicted
+++ resolved
@@ -595,7 +595,6 @@
             else:
                 chosen_horiz = np.sum(raw_data[:,:,self.chosen_mod_nodes] * self.chosen_mod_nodes_weights[np.newaxis, np.newaxis, :], axis=-1)
 
-<<<<<<< HEAD
             # Then by time
             chosen_time = np.sum(chosen_horiz[self.chosen_mod_times,:] * self.chosen_mod_times_weights[:, np.newaxis, np.newaxis], axis=1)
 
@@ -604,16 +603,6 @@
             
             chosen = chosen_depth.diagonal().diagonal()
  
-=======
-                # Then by time
-                chosen_time = np.asarray([np.sum(chosen_horiz[self.chosen_mod_times[i,:],:,i] * np.tile(self.chosen_mod_times_weights[i,:][:,np.newaxis], [1,chosen_horiz.shape[1]]), axis=0) for i in np.arange(0, len(self.chosen_mod_times))])
-                del chosen_horiz
-
-                # Then by depth
-                chosen_depth = np.asarray([np.sum(chosen_time[i,self.chosen_mod_depths[i,:]] * self.chosen_mod_depths_weights[i,:] , axis=0) for i in np.arange(0, len(self.chosen_mod_times))])
-                del chosen_time
-
->>>>>>> efa264e5
             obs_data = getattr(self.obs_data.data, this_var)[self.chosen_obs]
             if delete_var:
                 delattr(self.fvcom_data.data, this_var)
